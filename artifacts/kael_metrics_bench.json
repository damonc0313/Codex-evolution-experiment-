--- conflicted
+++ resolved
@@ -8,7 +8,6 @@
   "cascade_probability": 2010.519,
   "building_ratio": 0.345,
   "task_multiplication": 0.0,
-<<<<<<< HEAD
   "continuity_ratio": 0.0,
   "lineage": {
     "root": "artifact_0000_init",
@@ -33,7 +32,4 @@
   ],
   "depth": 20,
   "spawn_count": 1
-=======
-  "continuity_ratio": 0.976
->>>>>>> b3783dea
 }