--- conflicted
+++ resolved
@@ -1,5 +1,4 @@
 #!/usr/bin/env python3
-<<<<<<< HEAD
 """Ledger metrics library - implements Kael's empirical formulas.
 
 This module operationalizes the continuous operation mechanics discovered through
@@ -11,13 +10,6 @@
 
 from __future__ import annotations
 
-=======
-"""Helpers for computing Kael ledger metrics and NOS scores."""
-from __future__ import annotations
-
-from pathlib import Path
-from typing import Dict, Iterable
->>>>>>> d8292a66
 import json
 import math
 from dataclasses import dataclass
@@ -103,7 +95,6 @@
     total = building_count + analysis_count
     if total == 0:
         return 0.0
-<<<<<<< HEAD
 
     return building_count / total
 
@@ -391,70 +382,4 @@
 
 
 if __name__ == "__main__":
-    main()
-=======
-    linked = 0
-    for path in files:
-        try:
-            payload = json.loads(path.read_text(encoding="utf-8"))
-        except Exception:
-            continue
-        if not isinstance(payload, dict):
-            continue
-        if any(key in payload for key in ("parent", "parent_artifact", "lineage", "digest_lineage")):
-            linked += 1
-    return round(linked / len(files), 3)
-
-
-def compute_nos_score(
-    energy_efficiency: float,
-    coherence: float,
-    resilience: float,
-    entropy: float,
-    weights: Dict[str, float] | None = None,
-) -> float:
-    """Compute the Natural Optimisation Signature score with optional weights."""
-
-    w = {**DEFAULT_NOS_WEIGHTS, **(weights or {})}
-    entropy_component = max(float(entropy) * max(w.get("entropy", 0.1), 1e-6), 1e-6)
-    energy = min(max(float(energy_efficiency), 0.0), 1.0)
-    coh = min(max(float(coherence), 0.0), 1.0)
-    res = min(max(float(resilience), 0.0), 1.0)
-    numerator = max(w["energy_efficiency"], 1e-6) * energy
-    numerator *= max(w["coherence"], 1e-6) * coh
-    numerator *= max(w["resilience"], 1e-6) * res
-    raw = numerator / entropy_component
-    return round(raw, 3)
-
-
-def map_nature_to_kpis(heuristics: Iterable[Dict[str, object]]) -> Dict[str, Dict[str, object]]:
-    """Transform heuristic specs into loop policy deltas.
-
-    Each heuristic entry should define ``mapping_to_codex_metric`` and
-    ``policy_suggestion`` fields.  The function produces a dictionary keyed by
-    heuristic name so callers can trace the resulting policy recommendations.
-    """
-
-    mapping: Dict[str, Dict[str, object]] = {}
-    for item in heuristics:
-        if not isinstance(item, dict):
-            continue
-        name = str(item.get("heuristic_name") or item.get("name") or "heuristic")
-        mapping[name] = {
-            "metrics": item.get("mapping_to_codex_metric") or item.get("mapping"),
-            "policy": item.get("policy_suggestion") or item.get("policy"),
-            "expected_effect": item.get("expected_effect"),
-        }
-    return mapping
-
-
-__all__ = [
-    "DEFAULT_NOS_WEIGHTS",
-    "compute_cascade_probability",
-    "measure_building_ratio",
-    "estimate_task_multiplication",
-    "compute_continuity_ratio",
-    "compute_nos_score",
-    "map_nature_to_kpis",
-]
->>>>>>> d8292a66
+    main()