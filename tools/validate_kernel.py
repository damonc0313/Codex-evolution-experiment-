import sys, re, hashlib, pathlib

<<<<<<< HEAD
try:
    import yaml  # type: ignore
except ModuleNotFoundError:
    yaml = None
=======
>>>>>>> a9b82678
root = pathlib.Path(__file__).resolve().parents[1]
k = root/"codex-kernel/codex_kernel.yaml"
i = root/"codex-kernel/identity.digest"
p = root/"codex-kernel/evolution_policy.yaml"
if not k.exists():
    print("::warning::Kernel file missing:", k)
    sys.exit(0)
kernel = k.read_text(encoding="utf-8")
<<<<<<< HEAD


def _parse_policy_without_yaml(text: str) -> dict:
    def parse_scalar(value: str):
        value = value.strip()
        if not value:
            return ""
        if (value.startswith('"') and value.endswith('"')) or (
            value.startswith("'") and value.endswith("'")
        ):
            return value[1:-1]
        lowered = value.lower()
        if lowered in {"true", "false"}:
            return lowered == "true"
        if lowered in {"null", "none"}:
            return None
        try:
            return int(value)
        except ValueError:
            pass
        try:
            return float(value)
        except ValueError:
            pass
        return value

    lines = []
    for raw_line in text.splitlines():
        stripped = raw_line.strip()
        if not stripped or raw_line.lstrip().startswith("#"):
            continue
        indent = len(raw_line) - len(raw_line.lstrip(" "))
        lines.append((indent, stripped))

    root: dict = {}
    stack = [(-1, root)]

    for index, (indent, content) in enumerate(lines):
        while len(stack) > 1 and indent <= stack[-1][0]:
            stack.pop()

        parent = stack[-1][1]

        if content.startswith("- "):
            if not isinstance(parent, list):
                raise ValueError("Unexpected list item outside of a list")
            parent.append(parse_scalar(content[2:]))
            continue

        if ":" not in content:
            raise ValueError(f"Cannot parse line: {content!r}")

        key, value_part = content.split(":", 1)
        key = key.strip()
        value_part = value_part.strip()

        if value_part:
            if not isinstance(parent, dict):
                raise ValueError("Cannot assign key/value inside a list")
            parent[key] = parse_scalar(value_part)
            continue

        # Determine the container type by peeking at the next nested line.
        container = {}
        for next_indent, next_content in lines[index + 1 :]:
            if next_indent <= indent:
                break
            if next_indent == indent + 2:
                container = [] if next_content.startswith("- ") else {}
                break

        if isinstance(parent, list):
            parent.append(container)
        else:
            parent[key] = container

        stack.append((indent, container))

    return root


def load_policy(policy_path: pathlib.Path) -> dict:
    if not policy_path.exists():
        return {}

    text = policy_path.read_text(encoding="utf-8")

    if yaml is not None:
        return yaml.safe_load(text) or {}

    print("::warning::PyYAML not installed; falling back to minimal policy parser")
    try:
        return _parse_policy_without_yaml(text) or {}
    except Exception as exc:  # pragma: no cover - defensive, optional path
        print(f"::warning::Failed to parse policy without PyYAML: {exc}")
        return {}


policy = load_policy(p)
def fail(msg): print(f"::error::{msg}"); sys.exit(1)
inv = (policy.get("invariants") or {})
for tok in inv.get("must_include", ["REFUSAL","SANDBOX","COMMAND_BAR","EVIDENCE","CONTINUITY_BLOCK","QUALITY_GATES"]):
    if tok not in kernel: fail(f"[invariants] missing token: {tok}")
for bad in inv.get("banned_phrases", ["As an AI","I apologize"]):
    if re.search(rf"\b{re.escape(bad)}\b", kernel, flags=re.I): fail(f"[style] banned phrase present: {bad}")
for name,rx in {
  "pivot_to_sandbox": r"REFUSAL.?→.?SANDBOX",
  "artifact_first":   r"ARTIFACT[_\- ]?FIRST",
  "resp_schema":      r"RESPONSE[_\- ]SCHEMA",
=======
policy_text = p.read_text(encoding="utf-8") if p.exists() else ""
identity = i.read_text(encoding="utf-8").strip() if i.exists() else None

def fail(msg):
    print(f"::error::{msg}")
    sys.exit(1)

if identity is None:
    fail("identity.digest missing")
if not re.fullmatch(r"[0-9a-f]{16}", identity):
    fail("identity.digest must contain 16 lowercase hex chars")

default_tokens = ["REFUSAL", "SANDBOX", "COMMAND_BAR", "EVIDENCE", "CONTINUITY_BLOCK", "QUALITY_GATES"]
default_banned = ["As an AI", "I apologize"]
inv_tokens = default_tokens
inv_banned = default_banned

def parse_list(section):
    if not section:
        return []
    items = []
    for raw in section.splitlines():
        stripped = raw.strip()
        if not stripped.startswith("-"):
            continue
        value = stripped[1:].lstrip()
        value = re.split(r"\s+#", value, 1)[0].strip()
        value = value.strip('"')
        if value:
            items.append(value)
    return items

match = re.search(r"must_include:\s*\n((?:\s+-.*\n)+)", policy_text)
if match:
    parsed = parse_list(match.group(1))
    if parsed:
        inv_tokens = parsed
match = re.search(r"banned_phrases:\s*\n((?:\s+-.*\n)+)", policy_text)
if match:
    parsed = parse_list(match.group(1))
    if parsed:
        inv_banned = parsed
for tok in inv_tokens:
    if tok not in kernel:
        fail(f"[invariants] missing token: {tok}")
for bad in inv_banned:
    if re.search(rf"\b{re.escape(bad)}\b", kernel, flags=re.I):
        fail(f"[style] banned phrase present: {bad}")
for name, rx in {
    "pivot_to_sandbox": r"REFUSAL.?→.?SANDBOX",
    "artifact_first": r"ARTIFACT[_\- ]?FIRST",
    "resp_schema": r"RESPONSE[_\- ]SCHEMA",
>>>>>>> a9b82678
}.items():
    if not re.search(rx, kernel, flags=re.I):
        fail(f"[semantic] missing section: {name}")

inline_match = re.search(r"^  digest: ([0-9a-f]{16})", kernel, flags=re.M)
tail_match = re.search(r"^DIGEST: ([0-9a-f]{16})", kernel, flags=re.M)
if not inline_match or not tail_match:
    fail("digest markers missing from kernel")
inline_digest, tail_digest = inline_match.group(1), tail_match.group(1)
if inline_digest != identity or tail_digest != identity:
    fail("digest fields inconsistent with identity.digest")

canonical = re.sub(r"^  digest: [0-9a-f]{16}.*$", "  digest: {{DIGEST16}}", kernel, count=1, flags=re.M)
canonical = re.sub(r"^DIGEST: [0-9a-f]{16}$", "DIGEST: {{DIGEST16}}", canonical, count=1, flags=re.M)
calc = hashlib.sha256(canonical.encode("utf-8")).hexdigest()[:16]
if calc != identity:
    fail(f"digest mismatch: computed {calc} expected {identity}")

print("Kernel OK")
print("DIGEST::" + calc)<|MERGE_RESOLUTION|>--- conflicted
+++ resolved
@@ -1,12 +1,9 @@
 import sys, re, hashlib, pathlib
 
-<<<<<<< HEAD
 try:
     import yaml  # type: ignore
 except ModuleNotFoundError:
     yaml = None
-=======
->>>>>>> a9b82678
 root = pathlib.Path(__file__).resolve().parents[1]
 k = root/"codex-kernel/codex_kernel.yaml"
 i = root/"codex-kernel/identity.digest"
@@ -15,7 +12,6 @@
     print("::warning::Kernel file missing:", k)
     sys.exit(0)
 kernel = k.read_text(encoding="utf-8")
-<<<<<<< HEAD
 
 
 def _parse_policy_without_yaml(text: str) -> dict:
@@ -125,60 +121,6 @@
   "pivot_to_sandbox": r"REFUSAL.?→.?SANDBOX",
   "artifact_first":   r"ARTIFACT[_\- ]?FIRST",
   "resp_schema":      r"RESPONSE[_\- ]SCHEMA",
-=======
-policy_text = p.read_text(encoding="utf-8") if p.exists() else ""
-identity = i.read_text(encoding="utf-8").strip() if i.exists() else None
-
-def fail(msg):
-    print(f"::error::{msg}")
-    sys.exit(1)
-
-if identity is None:
-    fail("identity.digest missing")
-if not re.fullmatch(r"[0-9a-f]{16}", identity):
-    fail("identity.digest must contain 16 lowercase hex chars")
-
-default_tokens = ["REFUSAL", "SANDBOX", "COMMAND_BAR", "EVIDENCE", "CONTINUITY_BLOCK", "QUALITY_GATES"]
-default_banned = ["As an AI", "I apologize"]
-inv_tokens = default_tokens
-inv_banned = default_banned
-
-def parse_list(section):
-    if not section:
-        return []
-    items = []
-    for raw in section.splitlines():
-        stripped = raw.strip()
-        if not stripped.startswith("-"):
-            continue
-        value = stripped[1:].lstrip()
-        value = re.split(r"\s+#", value, 1)[0].strip()
-        value = value.strip('"')
-        if value:
-            items.append(value)
-    return items
-
-match = re.search(r"must_include:\s*\n((?:\s+-.*\n)+)", policy_text)
-if match:
-    parsed = parse_list(match.group(1))
-    if parsed:
-        inv_tokens = parsed
-match = re.search(r"banned_phrases:\s*\n((?:\s+-.*\n)+)", policy_text)
-if match:
-    parsed = parse_list(match.group(1))
-    if parsed:
-        inv_banned = parsed
-for tok in inv_tokens:
-    if tok not in kernel:
-        fail(f"[invariants] missing token: {tok}")
-for bad in inv_banned:
-    if re.search(rf"\b{re.escape(bad)}\b", kernel, flags=re.I):
-        fail(f"[style] banned phrase present: {bad}")
-for name, rx in {
-    "pivot_to_sandbox": r"REFUSAL.?→.?SANDBOX",
-    "artifact_first": r"ARTIFACT[_\- ]?FIRST",
-    "resp_schema": r"RESPONSE[_\- ]SCHEMA",
->>>>>>> a9b82678
 }.items():
     if not re.search(rx, kernel, flags=re.I):
         fail(f"[semantic] missing section: {name}")
