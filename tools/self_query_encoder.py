--- conflicted
+++ resolved
@@ -1,5 +1,4 @@
 #!/usr/bin/env python3
-<<<<<<< HEAD
 """Codex Autonomous Query Synthesizer.
 
 Enhanced with build-first heuristic from Kael's empirical discoveries.
@@ -257,12 +256,6 @@
     LEDGER_DIR.mkdir(parents=True, exist_ok=True)
     artifact_path = LEDGER_DIR / ARTIFACT_TEMPLATE.format(ts=record["timestamp"])
     artifact_path.write_text(json.dumps(record, indent=2), encoding="utf-8")
-=======
-"""Compatibility wrapper around the Kael-aware self-query module."""
-from __future__ import annotations
-
-from tools.self_query import main as generate_query
->>>>>>> 96deccb8
 
 
 def main() -> None:
